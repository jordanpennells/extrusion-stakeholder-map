import os
import json
import urllib.parse

import pandas as pd
import dash
from dash import html, dcc, dash_table
from dash.dependencies import Input, Output, State
import dash_leaflet as dl
import dash_bootstrap_components as dbc

# ──────────────────────────────────────────────────────────────────────────────
# 1. LOAD & PREPARE DATA
# ──────────────────────────────────────────────────────────────────────────────
DATA_PATH  = "stakeholders.csv"
CACHE_PATH = "geocoded_cache.json"

df = pd.read_csv(DATA_PATH, encoding="latin-1")
df["RawStatus"] = df["Status"].astype(str)

def normalize_status(x):
    x = x.lower()
    if   "keynote"    in x: return "Keynote speaker"
    elif "general"    in x and "participant" in x:
                             return "General Participant"
    elif "declined"   in x: return "Declined"
    elif "organising" in x: return "Organising Committee"
    elif "session"    in x or "oral" in x:
                             return "Session presentation"
    elif "panel"      in x: return "Panel discussion"
    elif "sponsor"    in x: return "Sponsor"
    elif x.strip() in ["tbc","to be confirmed"]:
                             return "Invited to attend Symposium"
    else:                  return "Stakeholder"

status_levels = [
    "Keynote speaker",
    "General Participant",
    "Declined",
    "Organising Committee",
    "Session presentation",
    "Panel discussion",
    "Sponsor",
    "Invited to attend Symposium",
    "Stakeholder"
]

df["Status"] = df["RawStatus"].apply(normalize_status)
df["Status"] = pd.Categorical(df["Status"],
                              categories=status_levels,
                              ordered=True)

# Drop rows without a country
df = df[df["Country"].notna() & (df["Country"]!="")].copy()

# Build 'Location' key
df["Location"] = df.apply(
    lambda r: f"{r['City']}, {r['Country']}"
              if pd.notna(r["City"]) and r["City"]!="" else r["Country"],
    axis=1
)

# Load or init geocode cache
if os.path.exists(CACHE_PATH):
    with open(CACHE_PATH) as f:
        cache = json.load(f)
else:
    cache = {}

# Inject cached coords
df["Latitude"]  = df["Location"].map(lambda loc: cache.get(loc,(None,None))[0])
df["Longitude"] = df["Location"].map(lambda loc: cache.get(loc,(None,None))[1])

# Drop any still-missing
df = df.dropna(subset=["Latitude","Longitude"])

# Unique filter values
category_levels    = sorted(df["Category"].dropna().unique())
<<<<<<< HEAD
subcategory_levels = sorted(
    df["Subcategory"].dropna().str.strip().unique()
)
=======
subcategory_levels = sorted(df["Subcategory"].dropna().unique())
>>>>>>> 1283b832
country_levels     = sorted(df["Country"].dropna().unique())
affiliation_levels = sorted(df["Affiliation"].dropna().unique())

# ──────────────────────────────────────────────────────────────────────────────
# 2. COLOUR PALETTE
# ──────────────────────────────────────────────────────────────────────────────
status_to_colour = {
    "Keynote speaker":            "#2ecc71",
    "General Participant":        "#ffffb3",
    "Declined":                   "#e74c3c",
    "Organising Committee":       "#3498db",
    "Session presentation":       "#f1c40f",
    "Panel discussion":           "#9b59b6",
    "Sponsor":                    "#d4ac0d",
    "Invited to attend Symposium":"#f39c12",
    "Stakeholder":                "#808080"
}

# ──────────────────────────────────────────────────────────────────────────────
# 3. BASEMAP URL
# ──────────────────────────────────────────────────────────────────────────────
LIGHT_BASEMAP = "https://{s}.basemaps.cartocdn.com/light_all/{z}/{x}/{y}{r}.png"

# ──────────────────────────────────────────────────────────────────────────────
# 4. DASH SETUP
# ──────────────────────────────────────────────────────────────────────────────
app = dash.Dash(
    __name__,
    external_stylesheets=[dbc.themes.FLATLY],
    suppress_callback_exceptions=True
)
server = app.server
app.title = "Extrusion Stakeholder Map"

# ──────────────────────────────────────────────────────────────────────────────
# 5. LAYOUT
# ──────────────────────────────────────────────────────────────────────────────
app.layout = dbc.Container(fluid=True, children=[

    # Page title
    dbc.Row([dbc.Col(
        html.H1(
            "Food & Feed Extrusion – Global Stakeholder Network",
            className="text-center",
            style={"fontSize":"2.5rem","fontWeight":"300"}
        ), width=12)
    ], className="my-4"),

    # Top banner + status‐pills
    html.Div(
        html.Div([
            html.Img(
                src=app.get_asset_url("banner.png"),
                style={
                    "width":"100%",
                    "maxHeight":"270px",
                    "objectFit":"cover",
                    "marginRight":"1rem"
                }
            ),
            html.Div([
                html.H5(
                  "International Symposium on Food & Feed Extrusion",
                  style={"color":"#fff","marginBottom":".25rem"}
                ),
                html.P(
                  "Filter the map by Symposium attendance status:",
                  className="fw-bold",
                  style={"color":"#fff","marginBottom":".5rem"}
                ),
                dbc.Checklist(
                  id="status_select",
                  options=[{"label":s,"value":s} for s in status_levels],
                  value=[],
                  inline=True,
                  inputClassName="btn-check",
                  labelClassName=(
                    "btn btn-outline-light btn-lg "
                    "rounded-pill me-2 mb-2"
                  )
                )
            ], style={"display":"flex","flexDirection":"column"})
        ], style={
            "display":"flex","alignItems":"center",
            "padding":"1rem","borderRadius":"0.5rem",
            "boxShadow":"0 2px 4px rgba(0,0,0,0.1)"
        }),
        style={"backgroundColor":"#0096D6","marginBottom":"1.5rem"}
    ),

    # Tabs
    dcc.Tabs(id="tabs", value="explore", children=[
        dcc.Tab(label="Explore Map", value="explore"),
        dcc.Tab(label="Submit Stakeholder", value="submit")
    ]),

    html.Div(id="tab-content", className="mt-4")

], style={"font-family":"Arial, sans-serif"})

# ──────────────────────────────────────────────────────────────────────────────
# 6. RENDER TABS
# ──────────────────────────────────────────────────────────────────────────────
@app.callback(Output("tab-content","children"),
              Input("tabs","value"))
def render_tab(tab):
    if tab == "explore":
        # sidebar controls
        filter_controls = [
            dbc.Label("Search all", className="fw-bold"),
            dcc.Input(
                id="global_search",
                placeholder="Type to search…",
                type="text", debounce=True,
                className="form-control mb-3"
            ),

            dbc.Label("Category", className="fw-bold"),
            dbc.Checklist(
                id="category_select",
                options=[{"label":c,"value":c} for c in category_levels],
                value=[], inline=True,
                inputClassName="btn-check",
                labelClassName="btn btn-outline-primary me-1 mb-1"
            ),
<<<<<<< HEAD
            dbc.Label("Industry Subcategory", className="fw-bold mt-3"),
            dbc.Checklist(
                id="subcategory_select",
                options=[{"label": sc, "value": sc} for sc in subcategory_levels],
                value=[], inline=True,
                inputClassName="btn-check",
                labelClassName="btn btn-outline-primary me-1 mb-1",
=======
            dbc.Label("Subcategory", className="fw-bold mt-3"),
            dcc.Dropdown(
                id="subcategory_select",
                options=[{"label": sc, "value": sc} for sc in subcategory_levels],
                value=[], multi=True,
                placeholder="All subcategories",
>>>>>>> 1283b832
            ),
            html.Br(),

            dbc.Label("Country", className="fw-bold mt-3"),
            dcc.Dropdown(
                id="country_select",
                options=[{"label":c,"value":c} for c in country_levels],
                value=[], multi=True,
                placeholder="All countries"
            ),
            html.Br(),

            dbc.Label("Affiliation", className="fw-bold"),
            dcc.Dropdown(
                id="affiliation_select",
                options=[{"label":a,"value":a} for a in affiliation_levels],
                value=[], multi=True,
                placeholder="All affiliations"
            ),
            html.Br(),

            dbc.Button(
                "Reset filters", id="reset-filters",
                color="secondary", outline=True,
                className="mb-3 w-100"
            ),
        ]

        return dbc.Row([
            dbc.Col(filter_controls, xs=12, md=3, className="pe-4"),
            dbc.Col([
                html.Div(id="legend", className="d-flex mb-2"),
                dl.Map(
                    id="map", center=[20,0], zoom=1, children=[],
                    style={
                        "width":"100%","height":"60vh",
                        "borderRadius":"4px",
                        "boxShadow":"2px 2px 5px rgba(0,0,0,0.1)"
                    }
                ),
                html.H5("Visible stakeholders", className="mt-3"),
                dash_table.DataTable(
                    id="visible_table",
                    columns=[{"name":c,"id":c}
                             for c in ["Name","Position","Affiliation",
                                       "Country","Category","Subcategory",
                                       "Status"]],
                    page_size=10,
                    style_table={"overflowX":"auto"},
                    style_header={"backgroundColor":"#f8f9fa",
                                  "fontWeight":"bold"}
                )
            ], xs=12, md=9)
        ], className="g-0")

    # Submit-stakeholder tab
    return dbc.Card(
        body=True, className="mx-auto", style={"maxWidth":"600px"},
        children=[
            html.H3("Submit New Stakeholder", className="text-center mb-4"),
            dbc.Form([
                dbc.Label("Name"),
                dbc.Input(id="sub-name", type="text"),
                html.Br(),

                dbc.Label("Affiliation"),
                dbc.Input(id="sub-affiliation", type="text"),
                html.Br(),

                dbc.Label("Category"),
                dcc.Dropdown(
                    id="sub-category",
                    options=[{"label":c,"value":c} for c in category_levels],
                    placeholder="Select category"
                ),
                html.Br(),

                dbc.Label("Department / Program"),
                dbc.Input(id="sub-department", type="text"),
                html.Br(),

                dbc.Label("Position"),
                dbc.Input(id="sub-position", type="text"),
                html.Br(),

                dbc.Label("Country"),
                dbc.Input(id="sub-country", type="text"),
                html.Br(),

                dbc.Label("City"),
                dbc.Input(id="sub-city", type="text"),
                html.Br(),

                dbc.Label("Status"),
                dcc.Dropdown(
                    id="sub-status",
                    options=[{"label":s,"value":s} for s in status_levels],
                    value="Stakeholder", clearable=False
                ),
                html.Br(),

                dbc.Button("Prepare Email", id="submit-button",
                           color="primary", className="w-100"),
                html.Div(id="submit-output", className="mt-3")
            ])
        ]
    )

# ──────────────────────────────────────────────────────────────────────────────
# 7. RESET FILTERS
# ──────────────────────────────────────────────────────────────────────────────
@app.callback(
    Output("status_select","value"),
    Output("category_select","value"),
    Output("subcategory_select","value"),
    Output("country_select","value"),
    Output("affiliation_select","value"),
    Output("global_search","value"),
    Input("reset-filters","n_clicks"),
    prevent_initial_call=True
)
def reset_filters(_):
    return [], [], [], [], [], ""

# ──────────────────────────────────────────────────────────────────────────────
# 8. UPDATE MAP & LEGEND (with override logic)
# ──────────────────────────────────────────────────────────────────────────────
@app.callback(
    Output("map",    "children"),
    Output("map",    "center"),
    Output("legend", "children"),
    Input("status_select",      "value"),
    Input("category_select",    "value"),
    Input("subcategory_select", "value"),
    Input("country_select",     "value"),
    Input("affiliation_select", "value"),
    Input("global_search",      "value")
)
def update_map(statuses, cats, subcategories, countries, affils, search):
    # 1) Base filtering
    m = pd.Series(True, index=df.index)
    if statuses:
        m &= df["Status"].isin(statuses)
    if cats:
        m &= df["Category"].isin(cats)
    if subcategories:
        m &= df["Subcategory"].isin(subcategories)
    if countries:
        m &= df["Country"].isin(countries)
    if affils:
        m &= df["Affiliation"].isin(affils)
    if search:
        term = search.strip()
        text_mask = (
            df[["Name","Affiliation","Category","Country","City","Position"]]
              .apply(
                  lambda col: col.astype(str)
                                    .str.contains(term, case=False, na=False,
                                                  regex=False),
                  axis=1
              )
              .any(axis=1)
        )
        m &= text_mask

    dff = df[m]

    # 2) Single-pill override: if exactly one status is selected
    override = None
    if statuses and len(statuses) == 1:
        override = status_to_colour[statuses[0]]

    # 3) Legend: always show the chosen statuses (or all if none)
    to_show = statuses or status_levels
    legend_items = [
        html.Div([
            html.Span(style={
                "display":"inline-block","width":"16px","height":"16px",
                "backgroundColor": status_to_colour[s],
                "marginRight":"8px","border":"1px solid #555"
            }),
            html.Span(s)
        ], className="me-3")
        for s in to_show
    ]

    # 4) Base tile
    tile = dl.TileLayer(
        url=LIGHT_BASEMAP,
        attribution="&copy; CartoDB, ESRI, Stamen"
    )

    # 5) Build markers, using override colour if set
    markers = []
    for i, ((lat, lon), group) in enumerate(dff.groupby(["Latitude","Longitude"])):
        row0   = group.iloc[0]
        colour = override if override is not None else status_to_colour[row0.Status]
        radius = 8 + 2*min(len(group), 10)

        if len(group) == 1:
            tip   = row0.Name
            popup = dl.Popup(html.Div([
                html.Strong(row0.Name), html.Br(),
                row0.Position,    html.Br(),
                row0.Affiliation, html.Br(),
                f"{row0.City}, {row0.Country}"
            ]))
        else:
            tip   = f"{len(group)} people"
            popup = dl.Popup(html.Div([
                html.H5(f"{len(group)} here", style={"marginBottom":".5rem"}),
                html.Ul([
                    html.Li(f"{r.Name} ({r.Status})") for _,r in group.iterrows()
                ], style={"paddingLeft":"1rem","margin":0})
            ], style={"maxHeight":"200px","overflowY":"auto"}))

        markers.append(
            dl.CircleMarker(
               id=f"marker-{lat}-{lon}-{i}",
               center=[lat,lon],
               radius=radius,
               color=colour,
               fillColor=colour,
               fillOpacity=0.8,
               weight=1,
               children=[dl.Tooltip(tip), popup]
            )
        )

    return [tile] + markers, [20,0], legend_items

# ──────────────────────────────────────────────────────────────────────────────
# 9. VISIBLE‐STAKEHOLDERS TABLE
# ──────────────────────────────────────────────────────────────────────────────
@app.callback(
    Output("visible_table","data"),
    Input("map","bounds"),
    Input("status_select","value"),
    Input("category_select","value"),
    Input("subcategory_select","value"),
    Input("country_select","value"),
    Input("affiliation_select","value"),
    Input("global_search","value")
)
def update_visible_table(bounds, statuses, cats, subcategories, countries,
                         affils, search):
    m = pd.Series(True, index=df.index)
    if statuses:
        m &= df["Status"].isin(statuses)
    if cats:
        m &= df["Category"].isin(cats)
    if subcategories:
        m &= df["Subcategory"].isin(subcategories)
    if countries:
        m &= df["Country"].isin(countries)
    if affils:
        m &= df["Affiliation"].isin(affils)
    if search:
        s = search.strip()
        mask = df[["Name","Affiliation","Category","Country","City","Position"]] \
                  .apply(
                      lambda col: col.astype(str)
                                       .str.contains(s, case=False, na=False,
                                                    regex=False),
                      axis=1
                  ).any(axis=1)
        m &= mask


    vis = df[m]
    if bounds and len(bounds) == 2:
        sw, ne = bounds
        vis = vis[
            vis["Latitude"].between(sw[0], ne[0]) &
            vis["Longitude"].between(sw[1], ne[1])
        ]

    return vis[["Name","Position","Affiliation",
                "Country","Category","Subcategory",
                "Status"]].to_dict("records")

# ──────────────────────────────────────────────────────────────────────────────
# 10. SUBMISSION EMAIL
# ──────────────────────────────────────────────────────────────────────────────
@app.callback(
    Output("submit-output","children"),
    Input("submit-button","n_clicks"),
    State("sub-name","value"),
    State("sub-affiliation","value"),
    State("sub-category","value"),
    State("sub-department","value"),
    State("sub-position","value"),
    State("sub-country","value"),
    State("sub-city","value"),
    State("sub-status","value"),
    prevent_initial_call=True
)
def prepare_email(n, name, affiliation, category, dept,
                  pos, country, city, status):
    fields = {
        "Name": name,
        "Affiliation": affiliation,
        "Category": category,
        "Department/Program": dept,
        "Position": pos,
        "Country": country,
        "City": city,
        "Status": status
    }
    body = "\n".join(f"{k}: {v}" for k, v in fields.items())
    mailto = (
        "mailto:jordan.pennells@csiro.au"
        "?subject=" + urllib.parse.quote("New Extrusion Symposium Stakeholder") +
        "&body="    + urllib.parse.quote(body)
    )
    return dbc.Alert(
        html.A(
            "Click to send your submission via email to Dr Jordan Pennells (Symposium Organiser)",
            href=mailto, target="_blank"
        ),
        color="success"
    )

# ──────────────────────────────────────────────────────────────────────────────
# 11. RUN
# ──────────────────────────────────────────────────────────────────────────────
if __name__ == "__main__":
    app.run(debug=True, host="0.0.0.0")<|MERGE_RESOLUTION|>--- conflicted
+++ resolved
@@ -76,13 +76,9 @@
 
 # Unique filter values
 category_levels    = sorted(df["Category"].dropna().unique())
-<<<<<<< HEAD
 subcategory_levels = sorted(
     df["Subcategory"].dropna().str.strip().unique()
 )
-=======
-subcategory_levels = sorted(df["Subcategory"].dropna().unique())
->>>>>>> 1283b832
 country_levels     = sorted(df["Country"].dropna().unique())
 affiliation_levels = sorted(df["Affiliation"].dropna().unique())
 
@@ -208,7 +204,6 @@
                 inputClassName="btn-check",
                 labelClassName="btn btn-outline-primary me-1 mb-1"
             ),
-<<<<<<< HEAD
             dbc.Label("Industry Subcategory", className="fw-bold mt-3"),
             dbc.Checklist(
                 id="subcategory_select",
@@ -216,14 +211,6 @@
                 value=[], inline=True,
                 inputClassName="btn-check",
                 labelClassName="btn btn-outline-primary me-1 mb-1",
-=======
-            dbc.Label("Subcategory", className="fw-bold mt-3"),
-            dcc.Dropdown(
-                id="subcategory_select",
-                options=[{"label": sc, "value": sc} for sc in subcategory_levels],
-                value=[], multi=True,
-                placeholder="All subcategories",
->>>>>>> 1283b832
             ),
             html.Br(),
 
