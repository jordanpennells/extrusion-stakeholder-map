import os
import json
import urllib.parse

import pandas as pd
import dash
from dash import html, dcc, dash_table
from dash.dependencies import Input, Output, State
import dash_leaflet as dl
import dash_bootstrap_components as dbc

# ──────────────────────────────────────────────────────────────────────────────
# 1. LOAD & PREPARE DATA
# ──────────────────────────────────────────────────────────────────────────────
DATA_PATH  = "stakeholders.csv"
CACHE_PATH = "geocoded_cache.json"

df = pd.read_csv(DATA_PATH, encoding="latin-1")
df["RawStatus"] = df["Status"].astype(str)

def normalize_status(x):
    x = x.lower()
    if   "keynote"    in x: return "Keynote speaker"
    elif "general"    in x and "participant" in x:
                             return "General Participant"
    elif "declined"   in x: return "Declined"
    elif "organising" in x: return "Organising Committee"
    elif "session"    in x or "oral" in x:
                             return "Session presentation"
    elif "panel"      in x: return "Panel discussion"
    elif "sponsor"    in x: return "Sponsor"
    elif x.strip() in ["tbc","to be confirmed"]:
                             return "Invited to attend Symposium"
    else:                  return "Stakeholder"

status_levels = [
    "Keynote speaker",
    "General Participant",
    "Declined",
    "Organising Committee",
    "Session presentation",
    "Panel discussion",
    "Sponsor",
    "Invited to attend Symposium",
    "Stakeholder"
]

df["Status"] = df["RawStatus"].apply(normalize_status)
df["Status"] = pd.Categorical(df["Status"],
                              categories=status_levels,
                              ordered=True)

# Drop rows without a country
df = df[df["Country"].notna() & (df["Country"]!="")].copy()

# Build 'Location' key
df["Location"] = df.apply(
    lambda r: f"{r['City']}, {r['Country']}"
              if pd.notna(r["City"]) and r["City"]!="" else r["Country"],
    axis=1
)

# Load or init geocode cache
if os.path.exists(CACHE_PATH):
    with open(CACHE_PATH) as f:
        cache = json.load(f)
else:
    cache = {}

# Inject cached coords
df["Latitude"]  = df["Location"].map(lambda loc: cache.get(loc,(None,None))[0])
df["Longitude"] = df["Location"].map(lambda loc: cache.get(loc,(None,None))[1])

# Drop any still-missing
df = df.dropna(subset=["Latitude","Longitude"])

# Unique filter values
category_levels    = sorted(df["Category"].dropna().unique())
country_levels     = sorted(df["Country"].dropna().unique())
affiliation_levels = sorted(df["Affiliation"].dropna().unique())

# ──────────────────────────────────────────────────────────────────────────────
# 2. COLOUR PALETTE
# ──────────────────────────────────────────────────────────────────────────────
status_to_colour = {
    "Keynote speaker":            "#2ecc71",
    "General Participant":        "#ffffb3",
    "Declined":                   "#e74c3c",
    "Organising Committee":       "#3498db",
    "Session presentation":       "#f1c40f",
    "Panel discussion":           "#9b59b6",
    "Sponsor":                    "#d4ac0d",
    "Invited to attend Symposium":"#f39c12",
    "Stakeholder":                "#808080"
}

# ──────────────────────────────────────────────────────────────────────────────
# 3. BASEMAP URL
# ──────────────────────────────────────────────────────────────────────────────
LIGHT_BASEMAP = "https://{s}.basemaps.cartocdn.com/light_all/{z}/{x}/{y}{r}.png"

# ──────────────────────────────────────────────────────────────────────────────
# 4. DASH SETUP
# ──────────────────────────────────────────────────────────────────────────────
app = dash.Dash(
    __name__,
    external_stylesheets=[dbc.themes.FLATLY],
    suppress_callback_exceptions=True
)
server = app.server
app.title = "Extrusion Stakeholder Map"

# ──────────────────────────────────────────────────────────────────────────────
# 5. LAYOUT
# ──────────────────────────────────────────────────────────────────────────────
app.layout = dbc.Container(fluid=True, children=[

    # Page title
    dbc.Row([dbc.Col(
        html.H1(
            "Food & Feed Extrusion – Global Stakeholder Network",
            className="text-center",
            style={"fontSize":"2.5rem","fontWeight":"300"}
        ), width=12)
    ], className="my-4"),

    # Top banner + status‐pills
    html.Div(
        html.Div([
            html.Img(
                src=app.get_asset_url("banner.png"),
                style={
                    "width":"100%",
                    "maxHeight":"270px",
                    "objectFit":"cover",
                    "marginRight":"1rem"
                }
            ),
            html.Div([
                html.H5(
                  "International Symposium on Food & Feed Extrusion",
                  style={"color":"#fff","marginBottom":".25rem"}
                ),
                html.P(
                  "Filter the map by Symposium attendance status:",
                  className="fw-bold",
                  style={"color":"#fff","marginBottom":".5rem"}
                ),
                dbc.Checklist(
                  id="status_select",
                  options=[{"label":s,"value":s} for s in status_levels],
                  value=[],
                  inline=True,
                  inputClassName="btn-check",
                  labelClassName=(
                    "btn btn-outline-light btn-lg "
                    "rounded-pill me-2 mb-2"
                  )
                )
            ], style={"display":"flex","flexDirection":"column"})
        ], style={
            "display":"flex","alignItems":"center",
            "padding":"1rem","borderRadius":"0.5rem",
            "boxShadow":"0 2px 4px rgba(0,0,0,0.1)"
        }),
        style={"backgroundColor":"#0096D6","marginBottom":"1.5rem"}
    ),

    # Tabs
    dcc.Tabs(id="tabs", value="explore", children=[
        dcc.Tab(label="Explore Map", value="explore"),
        dcc.Tab(label="Submit Stakeholder", value="submit")
    ]),

    html.Div(id="tab-content", className="mt-4")

], style={"font-family":"Arial, sans-serif"})

# ──────────────────────────────────────────────────────────────────────────────
# 6. RENDER TABS
# ──────────────────────────────────────────────────────────────────────────────
@app.callback(Output("tab-content","children"),
              Input("tabs","value"))
def render_tab(tab):
    if tab == "explore":
        # sidebar controls
        filter_controls = [
            dbc.Label("Search all", className="fw-bold"),
            dcc.Input(
                id="global_search",
                placeholder="Type to search…",
                type="text", debounce=True,
                className="form-control mb-3"
            ),

            dbc.Label("Category", className="fw-bold"),
            dbc.Checklist(
                id="category_select",
                options=[{"label":c,"value":c} for c in category_levels],
                value=[], inline=True,
                inputClassName="btn-check",
                labelClassName="btn btn-outline-primary me-1 mb-1"
            ),
            html.Br(),

            dbc.Label("Country", className="fw-bold mt-3"),
            dcc.Dropdown(
                id="country_select",
                options=[{"label":c,"value":c} for c in country_levels],
                value=[], multi=True,
                placeholder="All countries"
            ),
            html.Br(),

            dbc.Label("Affiliation", className="fw-bold"),
            dcc.Dropdown(
                id="affiliation_select",
                options=[{"label":a,"value":a} for a in affiliation_levels],
                value=[], multi=True,
                placeholder="All affiliations"
            ),
            html.Br(),

            dbc.Button(
                "Reset filters", id="reset-filters",
                color="secondary", outline=True,
                className="mb-3 w-100"
            ),
        ]

        return dbc.Row([
            dbc.Col(filter_controls, xs=12, md=3, className="pe-4"),
            dbc.Col([
                html.Div(id="legend", className="d-flex mb-2"),
                dl.Map(
                    id="map", center=[20,0], zoom=1, children=[],
                    style={
                        "width":"100%","height":"60vh",
                        "borderRadius":"4px",
                        "boxShadow":"2px 2px 5px rgba(0,0,0,0.1)"
                    }
                ),
                html.H5("Visible stakeholders", className="mt-3"),
                dash_table.DataTable(
                    id="visible_table",
                    columns=[{"name":c,"id":c}
                             for c in ["Name","Position","Affiliation",
                                       "Country","Category","Status"]],
                    page_size=10,
                    style_table={"overflowX":"auto"},
                    style_header={"backgroundColor":"#f8f9fa",
                                  "fontWeight":"bold"}
                )
            ], xs=12, md=9)
        ], className="g-0")

    # Submit-stakeholder tab
    return dbc.Card(
        body=True, className="mx-auto", style={"maxWidth":"600px"},
        children=[
            html.H3("Submit New Stakeholder", className="text-center mb-4"),
            dbc.Form([
                dbc.Label("Name"),
                dbc.Input(id="sub-name", type="text"),
                html.Br(),

                dbc.Label("Affiliation"),
                dbc.Input(id="sub-affiliation", type="text"),
                html.Br(),

                dbc.Label("Category"),
                dcc.Dropdown(
                    id="sub-category",
                    options=[{"label":c,"value":c} for c in category_levels],
                    placeholder="Select category"
                ),
                html.Br(),

                dbc.Label("Department / Program"),
                dbc.Input(id="sub-department", type="text"),
                html.Br(),

                dbc.Label("Position"),
                dbc.Input(id="sub-position", type="text"),
                html.Br(),

                dbc.Label("Country"),
                dbc.Input(id="sub-country", type="text"),
                html.Br(),

                dbc.Label("City"),
                dbc.Input(id="sub-city", type="text"),
                html.Br(),

                dbc.Label("Status"),
                dcc.Dropdown(
                    id="sub-status",
                    options=[{"label":s,"value":s} for s in status_levels],
                    value="Stakeholder", clearable=False
                ),
                html.Br(),

                dbc.Button("Prepare Email", id="submit-button",
                           color="primary", className="w-100"),
                html.Div(id="submit-output", className="mt-3")
            ])
        ]
    )

# ──────────────────────────────────────────────────────────────────────────────
# 7. RESET FILTERS
# ──────────────────────────────────────────────────────────────────────────────
@app.callback(
    Output("status_select","value"),
    Output("category_select","value"),
    Output("country_select","value"),
    Output("affiliation_select","value"),
    Output("global_search","value"),
    Input("reset-filters","n_clicks"),
    prevent_initial_call=True
)
def reset_filters(_):
    return [], [], [], [], ""

# ──────────────────────────────────────────────────────────────────────────────
# 8. UPDATE MAP & LEGEND (with override logic)
# ──────────────────────────────────────────────────────────────────────────────
@app.callback(
    Output("map",    "children"),
    Output("map",    "center"),
    Output("legend", "children"),
    Input("status_select",      "value"),
    Input("category_select",    "value"),
    Input("country_select",     "value"),
    Input("affiliation_select", "value"),
    Input("global_search",      "value")
)
def update_map(statuses, cats, countries, affils, search):
    # 1) Base filtering
    m = pd.Series(True, index=df.index)
    if statuses:
        m &= df["Status"].isin(statuses)
    if cats:
        m &= df["Category"].isin(cats)
    if countries:
        m &= df["Country"].isin(countries)
    if affils:
        m &= df["Affiliation"].isin(affils)
    if search:
        term = search.strip()
        text_mask = (
            df[["Name","Affiliation","Category","Country","City","Position"]]
<<<<<<< HEAD
              .apply(
                  lambda col: col.astype(str)
                                    .str.contains(term, case=False, na=False,
                                                  regex=False),
                  axis=1
              )
=======
              .apply(lambda col:
                     col.astype(str).str.contains(term, case=False, na=False),
                     axis=1)
>>>>>>> e7982788
              .any(axis=1)
        )
        m &= text_mask

    dff = df[m]

    # 2) Single-pill override: if exactly one status is selected
    override = None
    if statuses and len(statuses) == 1:
        override = status_to_colour[statuses[0]]

    # 3) Legend: always show the chosen statuses (or all if none)
    to_show = statuses or status_levels
    legend_items = [
        html.Div([
            html.Span(style={
                "display":"inline-block","width":"16px","height":"16px",
                "backgroundColor": status_to_colour[s],
                "marginRight":"8px","border":"1px solid #555"
            }),
            html.Span(s)
        ], className="me-3")
        for s in to_show
    ]

    # 4) Base tile
    tile = dl.TileLayer(
        url=LIGHT_BASEMAP,
        attribution="&copy; CartoDB, ESRI, Stamen"
    )

    # 5) Build markers, using override colour if set
    markers = []
    for (lat, lon), group in dff.groupby(["Latitude","Longitude"]):
        row0   = group.iloc[0]
        colour = override if override is not None else status_to_colour[row0.Status]
        radius = 8 + 2*min(len(group), 10)

        if len(group) == 1:
            tip   = row0.Name
            popup = dl.Popup(html.Div([
                html.Strong(row0.Name), html.Br(),
                row0.Position,    html.Br(),
                row0.Affiliation, html.Br(),
                f"{row0.City}, {row0.Country}"
            ]))
        else:
            tip   = f"{len(group)} people"
            popup = dl.Popup(html.Div([
                html.H5(f"{len(group)} here", style={"marginBottom":".5rem"}),
                html.Ul([
                    html.Li(f"{r.Name} ({r.Status})") for _,r in group.iterrows()
                ], style={"paddingLeft":"1rem","margin":0})
            ], style={"maxHeight":"200px","overflowY":"auto"}))

        markers.append(
            dl.CircleMarker(
               center=[lat,lon],
               radius=radius,
               color=colour,
               fillColor=colour,
               fillOpacity=0.8,
               weight=1,
               children=[dl.Tooltip(tip), popup]
            )
        )

    return [tile] + markers, [20,0], legend_items

# ──────────────────────────────────────────────────────────────────────────────
# 9. VISIBLE‐STAKEHOLDERS TABLE
# ──────────────────────────────────────────────────────────────────────────────
@app.callback(
    Output("visible_table","data"),
    Input("map","bounds"),
    Input("status_select","value"),
    Input("category_select","value"),
    Input("country_select","value"),
    Input("affiliation_select","value"),
    Input("global_search","value")
)
def update_visible_table(bounds, statuses, cats, countries,
                         affils, search):
    m = pd.Series(True, index=df.index)
    if statuses:
        m &= df["Status"].isin(statuses)
    if cats:
        m &= df["Category"].isin(cats)
    if countries:
        m &= df["Country"].isin(countries)
    if affils:
        m &= df["Affiliation"].isin(affils)
    if search:
<<<<<<< HEAD
        s = search.strip()
        mask = df[["Name","Affiliation","Category","Country","City","Position"]] \
                  .apply(
                      lambda col: col.astype(str)
                                       .str.contains(s, case=False, na=False,
                                                    regex=False),
                      axis=1
                  ).any(axis=1)
        m &= mask
=======
        term = search.strip()
        txt = (
            df[["Name","Affiliation","Category",
                "Country","City","Position"]]
              .apply(lambda col:
                     col.astype(str).str.contains(term, case=False, na=False),
                     axis=1)
              .any(axis=1)
        )
        m &= txt
>>>>>>> e7982788

    vis = df[m]
    if bounds:
        sw, ne = bounds
        vis = vis[
            vis["Latitude"].between(sw[0], ne[0]) &
            vis["Longitude"].between(sw[1], ne[1])
        ]

    return vis[["Name","Position","Affiliation",
                "Country","Category","Status"]].to_dict("records")

# ──────────────────────────────────────────────────────────────────────────────
# 10. SUBMISSION EMAIL
# ──────────────────────────────────────────────────────────────────────────────
@app.callback(
    Output("submit-output","children"),
    Input("submit-button","n_clicks"),
    State("sub-name","value"),
    State("sub-affiliation","value"),
    State("sub-category","value"),
    State("sub-department","value"),
    State("sub-position","value"),
    State("sub-country","value"),
    State("sub-city","value"),
    State("sub-status","value"),
    prevent_initial_call=True
)
def prepare_email(n, name, affiliation, category, dept,
                  pos, country, city, status):
    fields = {
        "Name": name,
        "Affiliation": affiliation,
        "Category": category,
        "Department/Program": dept,
        "Position": pos,
        "Country": country,
        "City": city,
        "Status": status
    }
    body = "\n".join(f"{k}: {v}" for k, v in fields.items())
    mailto = (
        "mailto:jordan.pennells@csiro.au"
        "?subject=" + urllib.parse.quote("New Extrusion Symposium Stakeholder") +
        "&body="    + urllib.parse.quote(body)
    )
    return dbc.Alert(
        html.A(
            "Click to send your submission via email to Dr Jordan Pennells (Symposium Organiser)",
            href=mailto, target="_blank"
        ),
        color="success"
    )

# ──────────────────────────────────────────────────────────────────────────────
# 11. RUN
# ──────────────────────────────────────────────────────────────────────────────
if __name__ == "__main__":
    app.run(debug=True, host="0.0.0.0")<|MERGE_RESOLUTION|>--- conflicted
+++ resolved
@@ -350,18 +350,12 @@
         term = search.strip()
         text_mask = (
             df[["Name","Affiliation","Category","Country","City","Position"]]
-<<<<<<< HEAD
               .apply(
                   lambda col: col.astype(str)
                                     .str.contains(term, case=False, na=False,
                                                   regex=False),
                   axis=1
               )
-=======
-              .apply(lambda col:
-                     col.astype(str).str.contains(term, case=False, na=False),
-                     axis=1)
->>>>>>> e7982788
               .any(axis=1)
         )
         m &= text_mask
@@ -455,7 +449,6 @@
     if affils:
         m &= df["Affiliation"].isin(affils)
     if search:
-<<<<<<< HEAD
         s = search.strip()
         mask = df[["Name","Affiliation","Category","Country","City","Position"]] \
                   .apply(
@@ -465,18 +458,7 @@
                       axis=1
                   ).any(axis=1)
         m &= mask
-=======
-        term = search.strip()
-        txt = (
-            df[["Name","Affiliation","Category",
-                "Country","City","Position"]]
-              .apply(lambda col:
-                     col.astype(str).str.contains(term, case=False, na=False),
-                     axis=1)
-              .any(axis=1)
-        )
-        m &= txt
->>>>>>> e7982788
+
 
     vis = df[m]
     if bounds:
